black
pylint
pip-tools
mypy ~= 1.7.1
<<<<<<< HEAD
pyre-check ~= 0.9.19
pyright ~= 1.1.344
pytype ~= 2023.12.8
=======
pyre-check == 0.9.19
pyright ~= 1.1.340
pytype ~= 2023.12.18
>>>>>>> 39d1fafd
pyflakes ~= 3.1.0
types-PyYAML >= 6.0.12.12
types-Markdown >= 3.5.0.3<|MERGE_RESOLUTION|>--- conflicted
+++ resolved
@@ -2,15 +2,9 @@
 pylint
 pip-tools
 mypy ~= 1.7.1
-<<<<<<< HEAD
-pyre-check ~= 0.9.19
-pyright ~= 1.1.344
-pytype ~= 2023.12.8
-=======
 pyre-check == 0.9.19
-pyright ~= 1.1.340
+pyright ~= 1.1.372
 pytype ~= 2023.12.18
->>>>>>> 39d1fafd
 pyflakes ~= 3.1.0
 types-PyYAML >= 6.0.12.12
 types-Markdown >= 3.5.0.3